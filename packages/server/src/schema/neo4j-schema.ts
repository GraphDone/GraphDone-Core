import { gql } from 'graphql-tag';

export const typeDefs = gql`
  # Enums
  enum NodeType {
    # Legacy types (for backward compatibility)
    OUTCOME
    
    # Strategic Planning
    EPIC
    INITIATIVE
    THEME
    OBJECTIVE
    GOAL
    MILESTONE
    ROADMAP_ITEM
    PORTFOLIO
    PROGRAM
    PROJECT
    CAMPAIGN
    
    # Development Work
    STORY
    USER_STORY
    FEATURE
    ENHANCEMENT
    TASK
    SUBTASK
    SPIKE
    RESEARCH
    PRODUCT_BACKLOG_ITEM
    WORK_ITEM
    TICKET
    
    # Quality & Issues
    BUG
    DEFECT
    INCIDENT
    HOTFIX
    REGRESSION
    ISSUE
    PROBLEM
    ERROR
    VULNERABILITY
    
    # Operations & Maintenance
    CHORE
    MAINTENANCE
    DEPLOYMENT
    RELEASE
    INFRASTRUCTURE
    DEVOPS
    AUTOMATION
    MONITORING
    BACKUP
    SECURITY
    
    # Documentation & Knowledge
    DOCUMENTATION
    SPECIFICATION
    REQUIREMENT
    DESIGN
    ARCHITECTURE
    WIKI
    GUIDE
    TUTORIAL
    MANUAL
    POLICY
    PROCEDURE
    
    # Process & Improvement
    IMPROVEMENT
    OPTIMIZATION
    REFACTORING
    TECHNICAL_DEBT
    PROCESS_IMPROVEMENT
    WORKFLOW
    AUTOMATION_REQUEST
    
    # Planning & Analysis
    ANALYSIS
    INVESTIGATION
    PROPOSAL
    IDEA
    CONCEPT
    FEASIBILITY_STUDY
    MARKET_RESEARCH
    COMPETITIVE_ANALYSIS
    
    # Testing & Validation
    TEST
    TEST_CASE
    TEST_PLAN
    TEST_SUITE
    VALIDATION
    REVIEW
    CODE_REVIEW
    DESIGN_REVIEW
    QA
    UAT
    ACCEPTANCE_TEST
    
    # Business & Sales
    LEAD
    OPPORTUNITY
    QUOTE
    CONTRACT
    DEAL
    ACCOUNT
    CUSTOMER_REQUEST
    
    # Marketing & Content
    CONTENT
    BLOG_POST
    SOCIAL_MEDIA
    EMAIL_CAMPAIGN
    ADVERTISEMENT
    BRAND_ASSET
    
    # Events & Activities
    EVENT
    MEETING
    WORKSHOP
    CONFERENCE
    WEBINAR
    PRESENTATION
    DEMO
    
    # Support & Training
    SUPPORT
    TRAINING
    ONBOARDING
    KNOWLEDGE_TRANSFER
    HELP_DESK
    FAQ
    
    # Finance & Legal
    BUDGET
    INVOICE
    EXPENSE
    LEGAL_REVIEW
    COMPLIANCE
    AUDIT
    
    # HR & People
    RECRUITMENT
    INTERVIEW
    PERFORMANCE_REVIEW
    TEAM_BUILDING
    VACATION_REQUEST
    
    # Creative & Design
    CREATIVE_BRIEF
    MOCKUP
    PROTOTYPE
    WIREFRAME
    BRAND_DESIGN
    UX_RESEARCH
    UI_DESIGN
    
    # Custom & Miscellaneous
    CUSTOM
    NOTE
    REMINDER
    ACTION_ITEM
    FOLLOW_UP
    DECISION
    RISK
    DEPENDENCY
    BLOCKER
    QUESTION
  }

  enum NodeStatus {
    PROPOSED
    PLANNED
    ACTIVE
    IN_PROGRESS
    BLOCKED
    COMPLETED
    ARCHIVED
  }

  enum EdgeType {
    DEPENDS_ON
    BLOCKS
    ENABLES
    RELATES_TO
    PART_OF
    FOLLOWS
    PARALLEL_WITH
    DUPLICATES
    CONFLICTS_WITH
    VALIDATES
    
    # Legacy support (deprecated)
    DEPENDENCY
    CONTAINS
  }

  enum ContributorType {
    HUMAN
    AI_AGENT
  }

  enum UserRole {
    NODE_WATCHER    # Read-only access to view graphs and nodes
    CONNECTOR       # Can work on tasks, create edges, update nodes
    ORIGIN_NODE     # Creator/owner of specific nodes/tasks
    PATH_KEEPER     # Project/graph admin - manages project structure
    GRAPH_MASTER    # System admin - full system access and user management
  }

  enum GraphType {
    PROJECT
    WORKSPACE
    SUBGRAPH
    TEMPLATE
  }

  enum GraphStatus {
    DRAFT
    ACTIVE
    ARCHIVED
    DELETED
  }

  # User entity - represents authenticated users in the system
  type User {
    id: ID! @id
    email: String! @unique
    username: String! @unique
    passwordHash: String @private  # Made optional for OAuth users
    name: String!
    avatar: String
    role: UserRole! @default(value: NODE_WATCHER)
    isActive: Boolean! @default(value: true)
    isEmailVerified: Boolean! @default(value: false)
    emailVerificationToken: String @private
    passwordResetToken: String @private
    passwordResetExpires: DateTime @private
    lastLogin: DateTime
    
    # OAuth provider data
    googleId: String @unique @private
    linkedinId: String @unique @private
    githubId: String @unique @private
    oauthProvider: String  # "google", "linkedin", "github", "local"
    oauthVerified: Boolean! @default(value: false)
    
    metadata: String # JSON for additional user preferences
    
    createdAt: DateTime! @timestamp(operations: [CREATE])
    updatedAt: DateTime! @timestamp
    
    # Relationships
    team: Team @relationship(type: "MEMBER_OF", direction: OUT)
    createdGraphs: [Graph!]! @relationship(type: "CREATED", direction: OUT)
    contributedTo: [WorkItem!]! @relationship(type: "ASSIGNED_TO", direction: OUT)
    ownedNodes: [WorkItem!]! @relationship(type: "OWNS", direction: OUT)
  }

  # Team entity - represents teams/organizations
  type Team {
    id: ID! @id
    name: String! @unique
    description: String
    logo: String
    isActive: Boolean! @default(value: true)
    settings: String # JSON for team settings
    
    createdAt: DateTime! @timestamp(operations: [CREATE])
    updatedAt: DateTime! @timestamp
    
    # Relationships
    members: [User!]! @relationship(type: "MEMBER_OF", direction: IN)
    graphs: [Graph!]! @relationship(type: "OWNS_GRAPH", direction: OUT)
  }

  # Graph entity - represents a graph/workspace/project
  type Graph {
    id: ID! @id
    name: String!
    description: String
    type: GraphType!
    status: GraphStatus! @default(value: DRAFT)
    parentGraphId: String
    depth: Int! @default(value: 0)
    path: [String!]
    isShared: Boolean! @default(value: false)
    nodeCount: Int! @default(value: 0)
    edgeCount: Int! @default(value: 0)
    contributorCount: Int! @default(value: 0)
    lastActivity: DateTime
    settings: String # JSON as string for graph settings
    permissions: String # JSON as string for permissions
    shareSettings: String # JSON as string for share settings
    
    createdAt: DateTime! @timestamp(operations: [CREATE])
    updatedAt: DateTime! @timestamp
    
    # Relationships
    creator: User! @relationship(type: "CREATED", direction: IN)
    team: Team @relationship(type: "OWNS_GRAPH", direction: IN)
    workItems: [WorkItem!]! @relationship(type: "BELONGS_TO", direction: IN)
    subgraphs: [Graph!]! @relationship(type: "PARENT_OF", direction: OUT)
    parentGraph: Graph @relationship(type: "PARENT_OF", direction: IN)
  }

  # WorkItem entity - represents work items in the graph
  type WorkItem {
    id: ID! @id
    type: NodeType!
    title: String!
    description: String
    positionX: Float! @default(value: 0.0)
    positionY: Float! @default(value: 0.0)
    positionZ: Float! @default(value: 0.0)
    radius: Float! @default(value: 1.0)
    theta: Float! @default(value: 0.0)
    phi: Float! @default(value: 0.0)
    priorityExec: Float! @default(value: 0.0)
    priorityIndiv: Float! @default(value: 0.0)
    priorityComm: Float! @default(value: 0.0)
    priorityComp: Float! @default(value: 0.0)
    status: NodeStatus! @default(value: PROPOSED)
    dueDate: DateTime
<<<<<<< HEAD
=======
    assignedTo: String
    tags: [String!]
>>>>>>> 75713aa7
    metadata: String # JSON as string
    
    createdAt: DateTime! @timestamp(operations: [CREATE])
    updatedAt: DateTime! @timestamp

    # Relationships
    owner: User @relationship(type: "OWNS", direction: IN)
    assignedTo: User @relationship(type: "ASSIGNED_TO", direction: IN)
    graph: Graph @relationship(type: "BELONGS_TO", direction: OUT)
    dependencies: [WorkItem!]! @relationship(type: "DEPENDS_ON", direction: OUT)
    dependents: [WorkItem!]! @relationship(type: "DEPENDS_ON", direction: IN)
    contributors: [Contributor!]! @relationship(type: "CONTRIBUTES_TO", direction: IN)
    sourceEdges: [Edge!]! @relationship(type: "EDGE", direction: OUT)
    targetEdges: [Edge!]! @relationship(type: "EDGE", direction: IN)
  }

  # Contributor entity - humans and AI agents (legacy - kept for AI agents)
  type Contributor {
    id: ID! @id
    type: ContributorType!
    name: String!
    email: String @unique
    avatarUrl: String
    capabilities: String # JSON as string
    metadata: String # JSON as string
    
    createdAt: DateTime! @timestamp(operations: [CREATE])
    updatedAt: DateTime! @timestamp

    # Relationships
    user: User @relationship(type: "CONTRIBUTOR_PROFILE", direction: IN)
    workItems: [WorkItem!]! @relationship(type: "CONTRIBUTES_TO", direction: OUT)
  }

  # Edge entity - relationships between nodes
  type Edge {
    id: ID! @id
    type: EdgeType!
    weight: Float! @default(value: 1.0)
    metadata: String # JSON as string
    
    createdAt: DateTime! @timestamp(operations: [CREATE])
    createdBy: User @relationship(type: "CREATED_EDGE", direction: IN)

    # Relationships
    source: WorkItem! @relationship(type: "EDGE_SOURCE", direction: OUT)
    target: WorkItem! @relationship(type: "EDGE_TARGET", direction: OUT)
  }

  # All input types will be auto-generated by Neo4j GraphQL

  # Neo4j GraphQL will auto-generate Query and Mutation types

  type Subscription {
    graphCreated: Graph!
    graphUpdated: Graph!
    graphDeleted: ID!
    workItemCreated: WorkItem!
    workItemUpdated: WorkItem!
    workItemDeleted: ID!
    edgeCreated: Edge!
    edgeUpdated: Edge!
    edgeDeleted: ID!
    contributorCreated: Contributor!
    contributorUpdated: Contributor!
    contributorDeleted: ID!
  }
`;<|MERGE_RESOLUTION|>--- conflicted
+++ resolved
@@ -325,11 +325,7 @@
     priorityComp: Float! @default(value: 0.0)
     status: NodeStatus! @default(value: PROPOSED)
     dueDate: DateTime
-<<<<<<< HEAD
-=======
-    assignedTo: String
     tags: [String!]
->>>>>>> 75713aa7
     metadata: String # JSON as string
     
     createdAt: DateTime! @timestamp(operations: [CREATE])
