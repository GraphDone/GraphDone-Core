import { useRef, useEffect, useState } from 'react';
import { useQuery } from '@apollo/client';
import * as d3 from 'd3';
import { Plus, Edit } from 'lucide-react';
import { GET_WORK_ITEMS, GET_EDGES } from '../lib/queries';
import { CreateNodeModal } from './CreateNodeModal';
import { EditNodeModal } from './EditNodeModal';

interface WorkItem {
  id: string;
  title: string;
  description?: string;
  type: string;
  status: string;
  priorityComp: number;
  priorityExec: number;
  priorityIndiv: number;
  priorityComm: number;
  tags?: string[];
  dueDate?: string;
  assignedTo?: string;
  positionX: number;
  positionY: number;
  positionZ: number;
  x?: number;
  y?: number;
  dependencies?: WorkItem[];
}

interface Edge {
  id: string;
  source: {
    id: string;
    title: string;
    type: string;
  };
  target: {
    id: string;
    title: string;
    type: string;
  };
  type: string;
  weight: number;
}

interface NodeMenuState {
  workItem: WorkItem | null;
  position: { x: number; y: number };
  visible: boolean;
}

export function GraphVisualization() {
  const svgRef = useRef<SVGSVGElement>(null);
  const containerRef = useRef<HTMLDivElement>(null);
  const [nodeMenu, setNodeMenu] = useState<NodeMenuState>({ workItem: null, position: { x: 0, y: 0 }, visible: false });
  const [showCreateModal, setShowCreateModal] = useState(false);
  const [showEditModal, setShowEditModal] = useState(false);
  const [selectedNodeId, setSelectedNodeId] = useState<string | undefined>();
  const [selectedNodeForEdit, setSelectedNodeForEdit] = useState<WorkItem | null>(null);
  const [clickPosition, setClickPosition] = useState<{ x: number; y: number; z: number } | undefined>();
  
  // Store stable positions for nodes to prevent re-randomization
  const nodePositionsRef = useRef<Map<string, { x: number; y: number }>>(new Map());
  
  // Store the current positioned nodes for access in click handlers
  const currentNodesRef = useRef<WorkItem[]>([]);

  const { data: workItemsData, loading: workItemsLoading } = useQuery(GET_WORK_ITEMS, {
    variables: {
      options: { limit: 100 }
    },
    fetchPolicy: 'cache-and-network',  // Use cache first, then fetch from network for updates
    notifyOnNetworkStatusChange: true,
    errorPolicy: 'all'
  });

  const { data: edgesData, loading: edgesLoading } = useQuery(GET_EDGES, {
    fetchPolicy: 'cache-and-network',
    notifyOnNetworkStatusChange: true
  });

  const workItems: WorkItem[] = workItemsData?.workItems || [];
  const edges: Edge[] = edgesData?.edges || [];
  
<<<<<<< HEAD
  // Debug logging
  console.log('GraphVisualization Debug:', {
    loading: workItemsLoading,
    error: workItemsData,
    workItemsCount: workItems.length,
    workItems: workItems
  });
=======
  
>>>>>>> 2c9efa56
  
  // Convert dependency relationships to edges for visualization
  const dependencyEdges: Edge[] = workItems.flatMap(item => 
    (item.dependencies || []).map((dep: any) => ({
      id: `dep-${item.id}-${dep.id}`,
      type: 'DEPENDENCY',
      weight: 1.0,
      source: dep,
      target: item
    }))
  );
  
  // Combine actual edges with dependency edges
  const allEdges = [...edges, ...dependencyEdges];
  const loading = workItemsLoading || edgesLoading;

  // Close menu when clicking outside
  useEffect(() => {
    const handleClickOutside = () => {
      setNodeMenu(prev => ({ ...prev, visible: false }));
    };

    document.addEventListener('click', handleClickOutside);
    return () => document.removeEventListener('click', handleClickOutside);
  }, []);

  useEffect(() => {
    if (!svgRef.current || !containerRef.current || loading) return;

    const container = containerRef.current;
    const svg = d3.select(svgRef.current);
    
    // Clear previous content
    svg.selectAll('*').remove();

    // Get container dimensions
    const rect = container.getBoundingClientRect();
    const width = rect.width;
    const height = rect.height;

    svg.attr('width', width).attr('height', height);

    // Create main group for zoom/pan
    const mainGroup = svg.append('g');

    // Set up zoom behavior
    const zoom = d3.zoom<SVGSVGElement, unknown>()
      .scaleExtent([0.1, 4])
      .on('zoom', (event) => {
        mainGroup.attr('transform', event.transform);
      });

    svg.call(zoom);

    // Handle background clicks to create floating nodes
    svg.on('click', (event) => {
      if (event.target === svg.node()) {
        const [x, y] = d3.pointer(event, svg.node());
        setClickPosition({ x, y, z: 0 });
        setSelectedNodeId(undefined);
        setShowCreateModal(true);
      }
    });

    if (workItems.length === 0) {
      // Show empty state
      mainGroup.append('text')
        .attr('x', width / 2)
        .attr('y', height / 2)
        .attr('text-anchor', 'middle')
        .attr('class', 'text-gray-500 dark:text-gray-400')
        .style('font-size', '18px')
        .text('No work items yet. Click anywhere to create one!');
      return;
    }

    // Position nodes using stored positions or default layout
    const positionedNodes = workItems.map((item) => {
      // Check if we have a stable position for this node
      let x, y;
      
      if (item.positionX !== null && item.positionX !== undefined && 
          item.positionY !== null && item.positionY !== undefined) {
        // Use database-stored position
        x = item.positionX;
        y = item.positionY;
      } else if (nodePositionsRef.current.has(item.id)) {
        // Use previously calculated position
        const stored = nodePositionsRef.current.get(item.id)!;
        x = stored.x;
        y = stored.y;
      } else {
        // Generate new random position only for truly new nodes
        x = width / 2 + (Math.random() - 0.5) * 200;
        y = height / 2 + (Math.random() - 0.5) * 200;
        // Store this position for future renders
        nodePositionsRef.current.set(item.id, { x, y });
      }
      
      return {
        ...item,
        x,
        y,
      };
    });
    
    // Store positioned nodes for access in click handlers
    currentNodesRef.current = positionedNodes;

    // Create links  
    mainGroup.selectAll('.edge')
      .data(allEdges)
      .enter().append('line')
      .attr('class', d => `edge edge-${d.type}`)
      .attr('stroke', '#6b7280')
      .attr('stroke-width', d => Math.max(1, d.weight * 3))
      .attr('opacity', 0.6)
      .attr('x1', d => {
        const source = positionedNodes.find(n => n.id === d.source.id);
        return source?.x || 0;
      })
      .attr('y1', d => {
        const source = positionedNodes.find(n => n.id === d.source.id);
        return source?.y || 0;
      })
      .attr('x2', d => {
        const target = positionedNodes.find(n => n.id === d.target.id);
        return target?.x || 0;
      })
      .attr('y2', d => {
        const target = positionedNodes.find(n => n.id === d.target.id);
        return target?.y || 0;
      });

    // Create node groups
    const nodeGroup = mainGroup.selectAll('.node')
      .data(positionedNodes)
      .enter().append('g')
      .attr('class', 'node')
      .attr('transform', d => `translate(${d.x},${d.y})`);

    // Add node circles
    nodeGroup.append('circle')
      .attr('class', 'node-circle')
      .attr('r', d => 15 + (d.priorityComp || 0) * 15) // Size based on priority
      .attr('fill', d => {
        const colors = {
          EPIC: '#8b5cf6',
          FEATURE: '#3b82f6', 
          TASK: '#10b981',
          BUG: '#ef4444',
          MILESTONE: '#f59e0b',
          OUTCOME: '#6366f1',
          IDEA: '#eab308',
          RESEARCH: '#14b8a6'
        };
        return colors[d.type as keyof typeof colors] || '#6b7280';
      })
      .attr('stroke', '#fff')
      .attr('stroke-width', 2)
      .style('cursor', 'pointer')
      .on('click', (event, d) => {
        event.stopPropagation();
        
        // Don't open node menu if create modal is already open
        if (showCreateModal) {
          return;
        }
        
        const [x, y] = d3.pointer(event, document.body);
        setNodeMenu({
          workItem: d,
          position: { x, y },
          visible: true
        });
      });

    // Add node labels
    nodeGroup.append('text')
      .attr('class', 'node-text')
      .attr('dy', -25)
      .attr('text-anchor', 'middle')
      .text(d => d.title)
      .style('font-size', '12px')
      .style('font-weight', '500')
      .style('fill', '#374151')
      .style('pointer-events', 'none'); // Prevent text from blocking click events

    // Add priority indicators
    nodeGroup.append('circle')
      .attr('class', 'priority-indicator')
      .attr('r', 3)
      .attr('cy', 15)
      .attr('fill', d => {
        if (d.priorityComp > 0.7) return '#dc2626';
        if (d.priorityComp > 0.4) return '#d97706';
        return '#059669';
      });

    // Add hover effects
    nodeGroup
      .on('mouseenter', function(_event, d) {
        d3.select(this).select('circle.node-circle')
          .transition()
          .duration(200)
          .attr('r', (15 + (d.priorityComp || 0) * 15) * 1.2);
      })
      .on('mouseleave', function(_event, d) {
        d3.select(this).select('circle.node-circle')
          .transition()
          .duration(200)
          .attr('r', 15 + (d.priorityComp || 0) * 15);
      });

    // Center the view
    const bounds = mainGroup.node()?.getBBox();
    if (bounds) {
      const centerX = width / 2;
      const centerY = height / 2;
      const scale = 0.8;
      
      svg.call(
        zoom.transform,
        d3.zoomIdentity
          .translate(centerX, centerY)
          .scale(scale)
          .translate(-bounds.x - bounds.width / 2, -bounds.y - bounds.height / 2)
      );
    }

    // Handle resize
    const handleResize = () => {
      const newRect = container.getBoundingClientRect();
      svg.attr('width', newRect.width).attr('height', newRect.height);
    };

    window.addEventListener('resize', handleResize);
    return () => window.removeEventListener('resize', handleResize);

  }, [workItems, allEdges, loading]);

  return (
    <div ref={containerRef} className="graph-container relative">
      <svg ref={svgRef} className="w-full h-full" />
      
      {/* Auto-refresh indicator */}
      {loading && (
        <div className="absolute top-4 left-4 bg-blue-500 text-white px-3 py-1 rounded-full text-xs font-medium flex items-center space-x-2">
          <div className="w-2 h-2 bg-white rounded-full animate-pulse"></div>
          <span>Auto-refreshing...</span>
        </div>
      )}
      
      {/* Legend */}
      <div className="absolute top-20 left-4 bg-white dark:bg-gray-800 rounded-lg shadow-lg border border-gray-200 dark:border-gray-700 p-4">
        <h3 className="text-sm font-semibold text-gray-900 dark:text-white mb-3">Node Types</h3>
        <div className="space-y-1">
          <div className="flex items-center space-x-2">
            <div className="w-3 h-3 rounded-full" style={{ backgroundColor: '#8b5cf6' }}></div>
            <span className="text-xs text-gray-600 dark:text-gray-300">Epic</span>
          </div>
          <div className="flex items-center space-x-2">
            <div className="w-3 h-3 rounded-full" style={{ backgroundColor: '#f59e0b' }}></div>
            <span className="text-xs text-gray-600 dark:text-gray-300">Milestone</span>
          </div>
          <div className="flex items-center space-x-2">
            <div className="w-3 h-3 rounded-full" style={{ backgroundColor: '#6366f1' }}></div>
            <span className="text-xs text-gray-600 dark:text-gray-300">Outcome</span>
          </div>
          <div className="flex items-center space-x-2">
            <div className="w-3 h-3 rounded-full" style={{ backgroundColor: '#3b82f6' }}></div>
            <span className="text-xs text-gray-600 dark:text-gray-300">Feature</span>
          </div>
          <div className="flex items-center space-x-2">
            <div className="w-3 h-3 rounded-full" style={{ backgroundColor: '#10b981' }}></div>
            <span className="text-xs text-gray-600 dark:text-gray-300">Task</span>
          </div>
          <div className="flex items-center space-x-2">
            <div className="w-3 h-3 rounded-full" style={{ backgroundColor: '#ef4444' }}></div>
            <span className="text-xs text-gray-600 dark:text-gray-300">Bug</span>
          </div>
          <div className="flex items-center space-x-2">
            <div className="w-3 h-3 rounded-full" style={{ backgroundColor: '#eab308' }}></div>
            <span className="text-xs text-gray-600 dark:text-gray-300">Idea</span>
          </div>
          <div className="flex items-center space-x-2">
            <div className="w-3 h-3 rounded-full" style={{ backgroundColor: '#14b8a6' }}></div>
            <span className="text-xs text-gray-600 dark:text-gray-300">Research</span>
          </div>
        </div>
        
        <h3 className="text-sm font-semibold text-gray-900 dark:text-white mt-4 mb-3">Priority</h3>
        <div className="space-y-2">
          <div className="flex items-center space-x-2">
            <div className="w-3 h-3 rounded-full bg-red-600"></div>
            <span className="text-xs text-gray-600 dark:text-gray-300">High (0.7+)</span>
          </div>
          <div className="flex items-center space-x-2">
            <div className="w-3 h-3 rounded-full bg-yellow-600"></div>
            <span className="text-xs text-gray-600 dark:text-gray-300">Medium (0.4-0.7)</span>
          </div>
          <div className="flex items-center space-x-2">
            <div className="w-3 h-3 rounded-full bg-green-600"></div>
            <span className="text-xs text-gray-600 dark:text-gray-300">Low (0-0.4)</span>
          </div>
        </div>
        
        <div className="mt-4 pt-3 border-t border-gray-200 dark:border-gray-600">
          <div className="space-y-1 text-xs text-gray-500 dark:text-gray-400">
            <div>Click node for menu • Drag to move</div>
            <div>Scroll to zoom • Click edge for options</div>
          </div>
        </div>
      </div>
      
      {/* Node interaction menu */}
      {nodeMenu.visible && nodeMenu.workItem && (
        <div 
          className="absolute z-50 bg-white dark:bg-gray-800 rounded-lg shadow-lg border border-gray-200 dark:border-gray-700 py-2 min-w-[180px]"
          style={{
            left: nodeMenu.position.x,
            top: nodeMenu.position.y,
            transform: 'translate(-50%, -100%)'
          }}
          onClick={(e) => e.stopPropagation()}
        >
          <div className="px-3 py-2 border-b border-gray-200 dark:border-gray-700">
            <div className="text-sm font-medium text-gray-900 dark:text-white max-w-[200px] truncate" title={nodeMenu.workItem.title}>
              {nodeMenu.workItem.title}
            </div>
            <div className="text-xs text-gray-500 dark:text-gray-400">{nodeMenu.workItem.type}</div>
            {nodeMenu.workItem.description && (
              <div className="text-xs text-gray-600 dark:text-gray-300 mt-1 max-w-[200px] truncate" title={nodeMenu.workItem.description}>
                {nodeMenu.workItem.description}
              </div>
            )}
          </div>
          <button
            onClick={() => {
              setSelectedNodeId(nodeMenu.workItem?.id);
              
              // Set position near the clicked node for the new connected item
              if (nodeMenu.workItem) {
                const nodePosition = currentNodesRef.current.find(n => n.id === nodeMenu.workItem?.id);
                if (nodePosition && nodePosition.x && nodePosition.y) {
                  setClickPosition({
                    x: nodePosition.x + 100, // Offset to the right of the parent node
                    y: nodePosition.y + 50,  // Slight vertical offset
                    z: 0
                  });
                }
              }
              
              setShowCreateModal(true);
              setNodeMenu(prev => ({ ...prev, visible: false }));
            }}
            className="w-full flex items-center px-3 py-2 text-sm text-gray-700 dark:text-gray-200 hover:bg-gray-100 dark:hover:bg-gray-700 transition-colors"
          >
            <Plus className="h-4 w-4 mr-2" />
            Add Connected Item
          </button>
          <button
            onClick={() => {
              setSelectedNodeForEdit(nodeMenu.workItem);
              setShowEditModal(true);
              setNodeMenu(prev => ({ ...prev, visible: false }));
            }}
            className="w-full flex items-center px-3 py-2 text-sm text-gray-700 dark:text-gray-200 hover:bg-gray-100 dark:hover:bg-gray-700 transition-colors"
          >
            <Edit className="h-4 w-4 mr-2" />
            Edit Node Details
          </button>
        </div>
      )}
      
      {/* Create Node Modal */}
      {showCreateModal && (
        <CreateNodeModal
          isOpen={showCreateModal}
          onClose={() => {
            setShowCreateModal(false);
            setSelectedNodeId(undefined);
            setClickPosition(undefined);
          }}
          parentNodeId={selectedNodeId}
          position={clickPosition}
        />
      )}
      
      {/* Edit Node Modal */}
      {showEditModal && selectedNodeForEdit && (
        <EditNodeModal
          isOpen={showEditModal}
          onClose={() => {
            setShowEditModal(false);
            setSelectedNodeForEdit(null);
          }}
          node={selectedNodeForEdit}
        />
      )}
    </div>
  );
}<|MERGE_RESOLUTION|>--- conflicted
+++ resolved
@@ -82,17 +82,6 @@
   const workItems: WorkItem[] = workItemsData?.workItems || [];
   const edges: Edge[] = edgesData?.edges || [];
   
-<<<<<<< HEAD
-  // Debug logging
-  console.log('GraphVisualization Debug:', {
-    loading: workItemsLoading,
-    error: workItemsData,
-    workItemsCount: workItems.length,
-    workItems: workItems
-  });
-=======
-  
->>>>>>> 2c9efa56
   
   // Convert dependency relationships to edges for visualization
   const dependencyEdges: Edge[] = workItems.flatMap(item => 
